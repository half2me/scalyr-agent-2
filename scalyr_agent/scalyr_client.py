# Copyright 2014 Scalyr Inc.
#
# Licensed under the Apache License, Version 2.0 (the "License");
# you may not use this file except in compliance with the License.
# You may obtain a copy of the License at
#
#   http://www.apache.org/licenses/LICENSE-2.0
#
# Unless required by applicable law or agreed to in writing, software
# distributed under the License is distributed on an "AS IS" BASIS,
# WITHOUT WARRANTIES OR CONDITIONS OF ANY KIND, either express or implied.
# See the License for the specific language governing permissions and
# limitations under the License.
# ------------------------------------------------------------------------
#
# author: Steven Czerwinski <czerwin@scalyr.com>

# [start of 2->TODO]
# Should we keep intermediate data(such as Event.__set_attributes, or AddEventsRequest.set_client_time)
# as binary from the beginning, or it should keep in as unicode and convert it to bytes when we gather all data together?
# Here i tried to keep them as binary.
# [end of 2->TOD0]

from __future__ import absolute_import
import six
from six.moves import map
from six.moves import range

__author__ = "czerwin@scalyr.com"

import six.moves.http_client
import platform
import re
import socket
import sys
import time

from scalyr_agent.util import verify_and_get_compress_func


# noinspection PyBroadException
try:
    import ssl

    __has_ssl__ = True
except Exception:
    __has_ssl__ = False
    ssl = None


import scalyr_agent.scalyr_logging as scalyr_logging
import scalyr_agent.util as scalyr_util
from scalyr_agent.connection import ConnectionFactory

from cStringIO import StringIO

log = scalyr_logging.getLogger(__name__)


class ScalyrClientSession(object):
    """Encapsulates the connection between the agent and the Scalyr servers.

    It is a session in that we generally only have one connection open to the Scalyr servers at any given time.
    The session aspect is important because we must ensure that the timestamps we include in the AddEventRequests
    are monotonically increasing within a session.
    """

    def __init__(
        self,
        server,
        api_key,
        agent_version,
        quiet=False,
        request_deadline=60.0,
        ca_file=None,
        intermediate_certs_file=None,
        use_requests_lib=False,
        use_tlslite=False,
        proxies=None,
        compression_type=None,
        compression_level=9,
        disable_send_requests=False,
        disable_logfile_addevents_format=False,
    ):
        """Initializes the connection.

        This does not actually try to connect to the server.
        @param server: The URL for the server to send requests to, such as https://agent.scalyr.com
        @param api_key: The write logs key to use to authenticate all requests from this agent to scalyr.
            It both authenticates the requests and identifies which account it belongs to.
        @param agent_version: The agent version number, which is included in request headers sent to the server.
        @param quiet: If True, will not log non-error information.
        @param request_deadline: The maximum time to wait for all requests in seconds.
        @param ca_file: The path to the file containing the certificates for the trusted certificate authority roots.
            This is used for the SSL connections to verify the connection is to Scalyr.
        @param intermediate_certs_file: The path to the file containing the certs for the trusted intermediate
            certificate authorities. This is used for the SSL connections to verify the connection is to Scalyr.
        @param proxies:  A dict describing the network proxies to use (such as a mapping for `https`) or None.
        @param compression_type:  A string containing the compression method to use.
            Valid options are bz2, deflate or None.  Defaults to None.
        @param compression_level: An int containing the compression level of compression to use, from 1-9.  Defaults to 9 (max)

        @type server: str
        @type api_key: str
        @type agent_version: str
        @type quiet: bool
        @type request_deadline: float
        @type ca_file: str
        @type intermediate_certs_file: str
        @type proxies: dict
        @type compression_type: str
        @type compression_level: int
        """
        if not quiet:
            log.info('Using "%s" as address for scalyr servers' % server)

        # The full URL address
        self.__full_address = server

        # Verify the server address looks right.
        parsed_server = re.match("^(http://|https://|)([^:]*)(:\d+|)$", server.lower())

        if parsed_server is None:
            raise Exception('Could not parse server address "%s"' % server)

        # The Connection object that has been opened to the servers, if one has been opened.
        self.__connection = None
        self.__use_requests = use_requests_lib
        self.__use_tlslite = use_tlslite
        self.__api_key = api_key
        self.__session_id = scalyr_util.create_unique_id()
        self.__quiet = quiet

        if not quiet:
            log.info(
                "Using session_id=%s %s"
                % (self.__session_id, scalyr_util.get_pid_tid())
            )

        # The time of the last success.
        self.__last_success = None
        # The version number of the installed agent
        self.__agent_version = agent_version

        # The last time the connection was closed, if any.
        self.__last_connection_close = None

        # We create a few headers ahead of time so that we don't have to recreate them each time we need them.
        self.__standard_headers = {
            "Connection": "Keep-Alive",
            "Accept": "application/json",
            "User-Agent": self.__get_user_agent(agent_version),
        }

        # Configure compression type
        self.__compress = None
        encoding = None

        if compression_type:
            if compression_type in ("deflate", "bz2"):
                compress_func = verify_and_get_compress_func(compression_type)
                if compress_func:
                    self.__compress = compress_func
                    encoding = compression_type

            if not self.__compress:
                log.warning(
                    "'%s' compression specified, but '%s' compression is not available.  No compression will be used."
                    % (compression_type, compression_type)
                )

        if encoding:
            self.__standard_headers["Content-Encoding"] = encoding

        # Configure compression level
        if self.__compress:
            if compression_level < 1 or compression_level > 9:
                log.warning(
                    "Invalid compression level used - %d.  Range must be 1-9.  Defaulting to 9 - maximum compression."
                    % (compression_level)
                )
                compression_level = 9

        self.__compression_level = compression_level

        # The number of sconds to wait for a blocking operation on the connection before considering it to have
        # timed out.
        self.__request_deadline = request_deadline

        # The total number of RPC requests sent.
        self.total_requests_sent = 0
        # The total number of RPC requests that failed.
        self.total_requests_failed = 0
        # The total number of bytes sent over the network.
        self.total_request_bytes_sent = 0
        # The total number of compressed bytes sent over the network
        self.total_compressed_request_bytes_sent = 0
        # The total number of bytes received.
        self.total_response_bytes_received = 0
        # The total number of secs spent waiting for a responses (so average latency can be calculated by dividing
        # this number by self.total_requests_sent).  This includes connection establishment time.
        self.total_request_latency_secs = 0
        # The total number of HTTP connections successfully created.
        self.total_connections_created = 0
        # The path the file containing the certs for the root certificate authority to use for verifying the SSL
        # connection to Scalyr.  If this is None, then server certificate verification is disabled, and we are
        # susceptible to man-in-the-middle attacks.
        self.__ca_file = ca_file
        self.__intermediate_certs_file = intermediate_certs_file
        self.__proxies = proxies

        # debug flag to disable send requests
        self.__disable_send_requests = disable_send_requests

        # flag to disable new addEvents format, TODO: remove this when we are confident it works
        self.__disable_logfile_addevents_format = disable_logfile_addevents_format

    def augment_user_agent(self, fragments):
        """Modifies User-Agent header (applies to all data sent to Scalyr)

        @param fragments String fragments to append (in order) to the standard user agent data
        @type fragments: List of str
        """
        self.__standard_headers["User-Agent"] = self.__get_user_agent(
            self.__agent_version, fragments
        )

    def ping(self):
        """Ping the Scalyr server by sending a test message to add zero events.

        If the returned message is 'success', then it has been verified that the agent can connect to the
        configured Scalyr server and that the api key is correct.

        @return:  The status message returned by the server.
        @rtype:
        """
        return self.send(self.add_events_request())[0]

    def __send_request(
        self,
        request_path,
        body=None,
        body_func=None,
        is_post=True,
        block_on_response=True,
    ):
        """Sends a request either using POST or GET to Scalyr at the specified request path.  It may be either
        a POST or GET.

        Parses, returns response.

        @param request_path: The path of the URL to post to.
        @param [body]: The body string to send.  May be None if body_func is specified.  Ignored if not POST.
        @param [body_func]:  A function that will be invoked to retrieve the body to send in the post.  Ignored if not
            POST.
        @param [is_post]:  True if this request should be sent using a POST, otherwise GET.
        @param [block_on_response]:  True if this request should block, waiting for the response.  If False, it will
            not block, but instead return a function, that will invoked, will block.

        @type request_path: str
        @type body: str|None
        @type body_func: func|None
        @type is_post: bool
        @type block_on_response: bool

        @return: If block_on_response is True, a tuple containing the status message in the response
            (such as 'success'), the number of bytes sent, and the full response.  If block_on_response is False,
            then returns a function, that will invoked, will block and return the tuple.
        @rtype: (str, int, str) or Function
        """
        current_time = time.time()

        # Refuse to try to send the message if the connection has been recently closed and we have not waited
        # long enough to try to re-open it.  We do this to avoid excessive connection opens and SYN floods.
        if (
            self.__last_connection_close is not None
            and current_time - self.__last_connection_close < 30
        ):
            return self.__wrap_response_if_necessary(
                "client/connectionClosed", 0, "", block_on_response
            )

        self.total_requests_sent += 1

        was_sent = False

        try:
            try:
                if self.__connection is None:
                    self.__connection = ConnectionFactory.connection(
                        self.__full_address,
                        self.__request_deadline,
                        self.__ca_file,
                        self.__intermediate_certs_file,
                        self.__standard_headers,
                        self.__use_requests,
                        self.__use_tlslite,
                        quiet=self.__quiet,
                        proxies=self.__proxies,
                    )
                    self.total_connections_created += 1
            except Exception as e:
                return self.__wrap_response_if_necessary(
                    "client/connectionFailed", 0, "", block_on_response
                )

            if is_post:
                if body is None:
                    body_str = body_func()
                else:
                    body_str = body
            else:
                body_str = ""

            self.total_request_bytes_sent += len(body_str) + len(request_path)

            if self.__compress:
                body_str = self.__compress(body_str, self.__compression_level)

            self.total_compressed_request_bytes_sent += len(body_str) + len(
                request_path
            )

            # noinspection PyBroadException
            try:
                if self.__disable_send_requests:
                    log.log(
                        scalyr_logging.DEBUG_LEVEL_0,
                        "Send requests disabled.  %d bytes dropped"
                        % self.total_request_bytes_sent,
                        limit_once_per_x_secs=60,
                        limit_key="send-requests-disabled",
                    )
                else:
                    if is_post:
                        log.log(
                            scalyr_logging.DEBUG_LEVEL_5,
                            'Sending POST %s with body "%s"',
                            request_path,
                            body_str,
                        )
                        self.__connection.post(request_path, body=body_str)
                    else:
                        log.log(
                            scalyr_logging.DEBUG_LEVEL_5, "Sending GET %s", request_path
                        )
                        self.__connection.get(request_path)

            except Exception as error:
                # TODO: Do not just catch Exception.  Do narrower scope.
                if hasattr(error, "errno") and error.errno is not None:
                    log.error(
                        'Failed to connect to "%s" due to errno=%d.  Exception was %s.  Closing connection, '
                        "will re-attempt",
                        self.__full_address,
                        error.errno,
                        str(error),
                        error_code="client/requestFailed",
                    )
                else:
                    log.exception(
                        "Failed to send request due to exception.  Closing connection, will re-attempt",
                        error_code="requestFailed",
                    )
                return self.__wrap_response_if_necessary(
                    "requestFailed", len(body_str), "", block_on_response
                )

            was_sent = True

            def receive_response():
                return self.__receive_response(body_str, current_time)

            if not block_on_response:
                return receive_response
            else:
                return receive_response()

        finally:
            if not was_sent:
                self.total_request_latency_secs += time.time() - current_time
                self.total_requests_failed += 1
                self.close(current_time=current_time)

    def __receive_response(self, body_str, send_time):
        """Receives a response for a request previously sent using __send_request.

        @param body_str: The body of the request that was sent.
        @param send_time: The time of day when the request was sent.

        @type body_str: str
        @type send_time: float
        @return:  The tuple containing the status message in the response  (such as 'success'), the number of bytes
            sent, and the full response.
        @rtype: (str, int, str)
        """
        response = ""
        was_success = False
        bytes_received = 0

        try:
            try:
                if self.__disable_send_requests:
                    response = '{ "status":"success" }'
                    status_code = 200
                else:
                    status_code = self.__connection.status_code()
                    response = self.__connection.response()
                bytes_received = len(response)
            except six.moves.http_client.HTTPException as httpError:
                log.error(
                    "Failed to receive response due to HTTPException '%s'. Closing connection, will re-attempt"
                    % (httpError.__class__.__name__),
                    error_code="requestFailed",
                )
                return "requestFailed", len(body_str), response

            except Exception as error:
                # TODO: Do not just catch Exception.  Do narrower scope.
                if hasattr(error, "errno") and error.errno is not None:
                    log.error(
                        'Failed to receive response to "%s" due to errno=%d.  Exception was %s.  Closing '
                        "connection, will re-attempt",
                        self.__full_address,
                        error.errno,
                        str(error),
                        error_code="client/requestFailed",
                    )
                else:
                    log.exception(
                        "Failed to receive response due to exception.  Closing connection, will re-attempt",
                        error_code="requestFailed",
                    )
                return "requestFailed", len(body_str), response

            log.log(
                scalyr_logging.DEBUG_LEVEL_5,
                'Response was received with body "%s"',
                response,
            )

            if status_code == 429:
                log.error(
                    'Received "too busy" response from server.  Will re-attempt',
                    error_code="serverTooBusy",
                )
                return "serverTooBusy", len(body_str), response

            # If we got back an empty result, that often means the connection has been closed or reset.
            if len(response) == 0:
                log.error(
                    "Received empty response, server may have reset connection.  Will re-attempt",
                    error_code="emptyResponse",
                )
                return "emptyResponse", len(body_str), response

            # Try to parse the response
            # noinspection PyBroadException
            try:
                response_as_json = scalyr_util.json_decode(response)
            except Exception:
                # TODO: Do not just catch Exception.  Do narrower scope.  Also, log error here.
                log.error(
                    "Failed to parse response of '%s' due to exception.  Closing connection, will "
                    "re-attempt",
                    scalyr_util.remove_newlines_and_truncate(response, 1000),
                    error_code="parseResponseFailed",
                )
                return "parseResponseFailed", len(body_str), response

            self.__last_success = send_time

            if "status" in response_as_json:
                status = response_as_json["status"]
                if status == "success":
                    was_success = True
                elif status == "error/client/badParam":
                    log.error(
                        "Request to '%s' failed due to a bad parameter value.  This may be caused by an "
                        "invalid write logs api key in the configuration",
                        self.__full_address,
                        error_code="error/client/badParam",
                    )
                else:
                    log.error(
                        "Request to '%s' failed due to an error.  Returned error code was '%s'",
                        self.__full_address,
                        status,
                        error_code="error/client/badParam",
                    )
                return status, len(body_str), response
            else:
                log.error(
                    "No status message provided in response.  Unknown error.  Response was '%s'",
                    scalyr_util.remove_newlines_and_truncate(response, 1000),
                    error_code="unknownError",
                )
                return "unknownError", len(body_str), response

        finally:
            self.total_request_latency_secs += time.time() - send_time
            if not was_success:
                self.total_requests_failed += 1
                self.close(current_time=send_time)
            self.total_response_bytes_received += bytes_received

    def __wrap_response_if_necessary(
        self, status_message, bytes_sent, response, block_on_response
    ):
        """Wraps the response as appropriate based on whether or not the caller is expecting to block on the
        response or not.

        If the caller requested to not block on the response, then they are expecting a function to be returned
        that, when invoked, will block and return the result.  If the caller did requested to block on the response,
        then the response should be returned directly.

        This is used to cover cases where there was an error and we do not have to block on the response from
        the server.  Instead, we already have the response to return.  However, we still need to return the
        right type of object to the caller.

        @param status_message: The status message for the response.
        @param bytes_sent: The number of bytes that were sent.
        @param response: The response to return.
        @param block_on_response: Whether or not the caller requested to block, waiting for the response.  This controls
            whether or not a function is returned or just the response tuple directly.

        @type status_message: str
        @type bytes_sent: int
        @type response: str
        @type block_on_response: bool

        @return: Either a func or a response tuple (status message, num of bytes sent, response body) depending on
            the value of ``block_on_response``.
        @rtype: func or (str, int, str)
        """
        if block_on_response:
            return status_message, bytes_sent, response

        def wrap():
            return status_message, bytes_sent, response

        return wrap

    def send(self, add_events_request, block_on_response=True):
        """Sends an AddEventsRequest to Scalyr.

        The AddEventsRequest should have been retrieved using the 'add_events_request' method on this object.

        @param add_events_request: The request containing any log lines/events to copy to the server.
        @param block_on_response:  If True, this method will block, waiting for the response from the server.
            Otherwise, it will not block.  Instead, a function will be returned, that when invoked, will block.
        @type add_events_request: AddEventsRequest
        @type block_on_response: bool

        @return: If block_on_response is True, a tuple containing the status message in the response
            (such as 'success'), the number of bytes sent, and the full response.  If block_on_response is False,
            then returns a function, that will invoked, will block and return the tuple.
        @rtype: (str, int, str) or Function
        """
        current_time = time.time()

        def generate_body():
            add_events_request.set_client_time(current_time)

            return add_events_request.get_payload()

        return self.__send_request(
            "/addEvents", body_func=generate_body, block_on_response=block_on_response
        )

    def close(self, current_time=None):
        """Closes the underlying connection to the Scalyr server.

        @param current_time: If not None, the time to use for the current time.  Used for testing purposes.
        @type current_time: float or None
        """
        if self.__connection is not None:
            if current_time is None:
                current_time = time.time()
            self.__connection.close()
            self.__connection = None
            self.__last_connection_close = current_time

    def add_events_request(self, session_info=None, max_size=1 * 1024 * 1024 * 1024):
        """Creates and returns a new AddEventRequest that can be later sent by this session.

        The caller is expected to add events to this request and then submit it for transmission using
        the 'send' method.

        @param session_info: The session info for this session, which is basically any attributes that should
            be added to all events uploaded by this agent, such as server attributes from the config file.
        @param max_size: The maximum number of bytes to send in this request.
        @param disable_logfile_addevents_format: Flag to disable the improved addEvents format

        @type session_info: dict
        @type max_size: int
        @type disable_logfile_addevents_format: bool

        @return:  The request that can be populated.
        @rtype: AddEventsRequest
        """
        body = {
            "token": self.__api_key,
            "session": self.__session_id,
            "threads": [],
        }

        if session_info is not None:
            # session_info used to be a JsonObject but now must be dict.
            assert type(session_info) == dict
            body["sessionInfo"] = session_info

        return AddEventsRequest(
            body,
            max_size=max_size,
            disable_logfile_addevents_format=self.__disable_logfile_addevents_format,
        )

    def __get_user_agent(self, agent_version, fragments=None):
        """Determine the user agent to report in the request headers.

        We construct an agent that gives Scalyr some information about the platform the customer is running on,
        the Python version, and a few other tidbits.  This is used to make decisions about support issues.

        @param agent_version: The agent version number.
        @param fragments: Additional strings to be appended. Each will be preceded by a semicolon
        @type agent_version: str
        @type fragments: List of str

        @return: The user agent string.
        @rtype: str
        """
        # We will construct our agent string to look something like:
        # Linux-redhat-7.0;python-2.7.2;agent-2.0.1;ssllib

        python_version = sys.version_info
        if len(python_version) >= 5:
            python_version_str = "python-%s.%s.%s" % (
                python_version[0],
                python_version[1],
                python_version[2],
            )
        else:
            python_version_str = "python-unknown"

        # Try for a linux distribution first.  This doesn't seem to work for Amazon AMIs, but for most
        # distributions it hopefully will provide something readable.
        platform_value = None
        # noinspection PyBroadException
        try:
            distribution = platform.dist()
            if len(distribution[0]) > 0:
                platform_value = "Linux-%s-%s" % (distribution[0], distribution[1])
        except Exception:
            platform_value = None

        # Try Mac
        if platform_value is None:
            # noinspection PyBroadException
            try:
                mac_ver = platform.mac_ver()[0]
                if len(mac_ver) > 0:
                    platform_value = "MacOS-%s" % mac_ver
            except Exception:
                platform_value = None

        # Fall back for all others.  This should print out something reasonable for
        # Windows.
        if platform_value is None:
            platform_value = platform.platform(terse=1)

        # Include a string to indicate if python has a true ssl library available to record
        # whether or not the client is doing server certificate verification.
        if __has_ssl__:
            ssl_str = "ssllib"
            if self.__connection and self.__connection.is_pure_python_tls:
                ssl_str = "tlslite"
        else:
            ssl_str = "nossllib"

        parts = [
            platform_value,
            python_version_str,
            "agent-%s" % agent_version,
            ssl_str,
        ]
        if fragments:
            parts.extend(fragments)
        return ";".join(map(str, parts))

    def perform_agent_version_check(self, track="stable"):
        """Query the Scalyr API to determine if a newer version is available
        """
        url_path = (
            "/ajax?method=performAgentVersionCheck&installedVersion=%s&track=%s"
            % (self.__agent_version, track)
        )

        return self.__send_request(url_path, is_post=False)


class EventSequencer(object):
    """Responsible for keeping track of sequences for an AddEventsRequest

    This abstraction keeps track of previously seen sequence_ids and numbers
    And adds the appropriate fields to an event based on provided sequence ids
    and values.

    This is a standalone class so that various test objects can also use the same
    logic
    """

    def __init__(self):
        # the previously used sequence_id, used to determine if we need to send the sequence_id
        # with an event
        self.__previous_sequence_id = None

        # the previously seen sequence_number - used to calculate deltas for the sequence_number
        self.__previous_sequence_number = None

    def reset(self):
        """Resets the sequence tracking"""
        self.__previous_sequence_id = None
        self.__previous_sequence_number = None

    def get_memento(self):
        """returns internal state of the sequencer as a tuple
        Callers can use this method to set and restore the internal state of the sequencer
        """
        return (self.__previous_sequence_id, self.__previous_sequence_number)

    def restore_from_memento(self, memento):
        """Restores the state of the EventSequencer with the values from a previous
        call to get_memento
        """
        self.__previous_sequence_id = memento[0]
        self.__previous_sequence_number = memento[1]

    def add_sequence_fields(self, event, sequence_id, sequence_number):
        """
        If sequence_id and sequence_number are non-None then this method will automatically add the following
        fields:

        'si' set to the value of sequence_id if it is different from the previously seen sequence_id
        'sn' set to the value of sequence_number if we haven't previously seen a sequence number
        'sd' set to the delta of the sequence_number and the previously seen sequence_number

        The 'sn' and 'sd' fields are mutually exclusive.  Only one or the other will be used

        @param event: The event to update
        @param sequence_id: The sequence id
        @param sequence_number: The sequence number

        @type event: Event
        @type sequence_id: long
        @type sequence_number: long
        """

        # only add sequence information if both the sequence fields are valid
        if sequence_id is not None and sequence_number is not None:

            # add the 'si' field if necessary
            if sequence_id != self.__previous_sequence_id:
                event.set_sequence_id(sequence_id)
                self.__previous_sequence_id = sequence_id
                # a new sequence id means we should also send the full sequence number
                # so make sure that __previous_sequence_number is None
                self.__previous_sequence_number = None

            # if we don't have a previous sequence number then send the full number
            # otherwise send the delta
            if self.__previous_sequence_number is None:
                event.set_sequence_number(sequence_number)
            else:
                event.set_sequence_number_delta(
                    sequence_number - self.__previous_sequence_number
                )

            self.__previous_sequence_number = sequence_number


class AddEventsRequest(object):
    """Used to construct an AddEventsRequest to eventually send.

    This abstraction has three key features.  First, it uses a generally more efficient scheme to build
    up the string to eventually use as the body for an add_events request.  Secondly, it does not require all events
    at construction time.  Instead, you can incrementally add more events before the request is actually sent.  This
    leads to better memory utilization when combined with an abstraction that is incrementally reading events from disk.
    It will also prevent you from exceeding the maximum request size.  Third, you may undo the effect of adding events
    to the request before it is sent.  This is useful to rollback the request state to a previous state if some
    problem occurs.
    """

    def __init__(
        self,
        base_body,
        max_size=1 * 1024 * 1024,
        disable_logfile_addevents_format=False,
    ):
        """Initializes the instance.

        @param base_body: A JsonObject or dict containing the information to send as the body of the add_events
            request, with the exception of the events field. The events and client_timestamp fields must not be
            included because they will be added later. Note, base_body must have some fields set, such as 'ts' which is
            required by the server.
        @param max_size: The maximum number of bytes this request can consume when it is serialized to JSON.
        @param disable_logfile_addevents_format: Flag to disable the improved addEvents format
        """
        assert len(base_body) > 0, "The base_body object must have some fields defined."
        assert (
            not "events" in base_body
        ), "The base_body object cannot already have 'events' set."
        assert (
            not "client_time" in base_body
        ), "The base_body object cannot already have 'client_time' set."

        # As an optimization, we use a StringIO object to serialize the request.  We also
        # do a little bit of the JSON object assembly by hand.  Specifically, we serialize the request
        # to JSON without the 'events' field, but then delete the last '}' so that we can manually
        # add in the 'events: [ ... ]' ourselves.  This way we can watch the size of the buffer as
        # we build up events.
        # 2->TODO use BytesIO, make all data that is going to be written here - binary
        string_buffer = StringIO()
        scalyr_util.json_encode(base_body, output=string_buffer)

        # Now go back and find the last '}' and delete it so that we can open up the JSON again.
        _rewind_past_close_curly(string_buffer)

        # Append the start of our events field.
        string_buffer.write(", events: [")

        # This buffer keeps track of all of the stuff that must be appended after the events JSON array to terminate
        # the request.  That includes both the threads JSON array and the client timestamp.
        if disable_logfile_addevents_format:
            self.__post_fix_buffer = PostFixBuffer(
                "], threads: THREADS, client_time: TIMESTAMP }",
                disable_logfile_addevents_format,
            )
        else:
            self.__post_fix_buffer = PostFixBuffer(
                "], logs: LOGS, threads: THREADS, client_time: TIMESTAMP }",
                disable_logfile_addevents_format,
            )

        # The time that will be sent as the 'client_time' parameter for the addEvents request.
        # This may be later updated using the set_client_time method in the case where the same AddEventsRequest
        # is being reused to send the events again.
        self.__post_fix_buffer.set_client_timestamp(time.time())

        self.__buffer = string_buffer
        self.__max_size = max_size

        self.__events_added = 0

        # If we have finished serializing the body, it is stored here until the close() method is invoked.
        self.__body = None

        # Used to add sequence fields to an event
        self.__event_sequencer = EventSequencer()

        # Used to record some performance timing data for debugging/analysis
        self.__timing_data = dict()

    @property
    def current_size(self):
        """
        @return: The number of bytes that will be used to send the current request.  This include both the bytes
            from the events and the post fix.
        @rtype: int
        """
        if self.__buffer is not None:
            return self.__buffer.tell() + self.__post_fix_buffer.length
        else:
            return len(self.__body)

    def add_log_and_thread(self, thread_id, thread_name, log_attrs):
        """Registers the specified log for this AddEvents request.

        Any thread id mentioned in any event in this request should first be registered here.

        @param thread_id: An id for the thread.  This can then be used as the value for a ``thread`` field
            in the ``event`` object passed to ``add_event``.  Should be unique for this session.
        @param thread_name: A human-readable name for the thread
        @param log_attrs: The metadata for this log
        @param disable_logfile_addevents_format: Flag to disable the improved addEvents format

        @type thread_id: str
        @type thread_name: str
        @type log_attrs: dict
        @type disable_logfile_addevents_format: bool

        @return: True if there was the allowed bytes to send were not exceeded by adding this log to the
            request.
        @rtype: bool
        """
        # Have to account for the extra space this will use when serialized.  See how much space we can allow for
        # the post fix right now.
        available_size_for_post_fix = self.__max_size - self.__buffer.tell()
        return self.__post_fix_buffer.add_log_and_thread_entry(
            thread_id,
            thread_name,
            log_attrs,
            fail_if_buffer_exceeds=available_size_for_post_fix,
        )

    def add_event(self, event, timestamp=None, sequence_id=None, sequence_number=None):
        """Adds the serialized JSON for event if it does not cause the maximum request size to be exceeded.

        It will automatically set the event's timestamp field to a new timestamp based on the current time
        but ensuring it is greater than any previous timestamp that has been used.

        If sequence_id and sequence_number are specified then this method will automatically set the following
        Event fields fields:

        'sequence_id' set to the value of sequence_id if it is different from the previously seen sequence_id
        'sequence_number' set to the value of sequence_number if we haven't previously seen a sequence number
        'sequence_number_delta' set to the delta of the sequence_number and the previously seen sequence_number

        The 'sequence_number' and 'sequence_number_delta' fields are mutually exclusive.  Only one or the other will be
        used.

        It is illegal to invoke this method if 'get_payload' has already been invoked.

        @param event: The event object.
        @param timestamp: The timestamp to use for the event, in nanoseconds since the Epoch. If None, will be the current time.time()
        @param sequence_id: A globally unique id, grouping a set of sequence_numbers
        @param sequence_number: A monotonically increasing sequence_number

        @type event: Event
        @type timestamp: long
        @type sequence_id: long
        @type sequence_number: long

        @return: True if the event's serialized JSON was added to the request, or False if that would have resulted
            in the maximum request size being exceeded so it did not.
        """
        start_pos = self.__buffer.tell()
        # If we already added an event before us, then make sure we add in a comma to separate us from the last event.
        if self.__events_added > 0:
            self.__buffer.write(",")

        timestamp = self.__get_valid_timestamp(timestamp=timestamp)

        # get copy of event sequencer state in case the event wasn't actually added
        # and we need to restore it
        memento = self.__event_sequencer.get_memento()

        self.__event_sequencer.add_sequence_fields(event, sequence_id, sequence_number)
        event.set_timestamp(timestamp)
        event.serialize(self.__buffer)

        # Check if we exceeded the size, if so chop off what we just added.
        # Also reset previously seen sequence numbers and ids
        if self.current_size > self.__max_size:
            # 2->TODO: io._IOBase does set new position after truncate, need to do seek explicitly.
            self.__buffer.truncate(start_pos)
            self.__event_sequencer.restore_from_memento(memento)
            return False

        self.__events_added += 1
        return True

    @property
    def num_events(self):
        """Returns the number of events added to this request so far.

        @return:  The number of events added to this request.
        @rtype: int
        """
        return self.__events_added

    def set_client_time(self, current_time):
        """Update the 'client_time' field in the request.

        The 'client_time' field should be set to the current time as known by the client when this request is
        sent.  Since a AddEventsRequest can be re-used multiple times to try to resend some events, it is important
        to update the 'client_time' field before each send.

        The 'client_time' field is used by the server to warn when the client clock skew is too great since that
        can lead to log upload problems.

        @param current_time: The current time to include in the request.
        @type current_time: float
        """
        # Get the current size of the postfix buffer since we may need it down below.  We need the length before
        # the new timestamp was added.
        original_postfix_length = self.__post_fix_buffer.length

        self.__post_fix_buffer.set_client_timestamp(current_time)

        if self.__body is not None:
            # We have already cached the serialized JSON, so we need to update it to remain consistent.

            # Create a buffer for the copying.  We write in the entire JSON and then just back up the length of
            # the old postfix and then add in the new one.
            # 2->TODO: use BytesIO
            rebuild_buffer = StringIO()
            rebuild_buffer.write(self.__body)
            self.__body = None
            rebuild_buffer.seek(-1 * original_postfix_length, 2)  # os.SEEK_END
            rebuild_buffer.truncate()

            rebuild_buffer.write(self.__post_fix_buffer.content())
            self.__body = rebuild_buffer.getvalue()
            rebuild_buffer.close()

    def get_payload(self):
        """Returns the serialized JSON to use as the body for the add_request.

        After this is invoked, no new events can be added via the 'add_event' method.  However,
        you may call the 'set_client_time' method to update when this request is being sent, according to
        the client clock.
        """
        if self.__body is None:
            self.__buffer.write(self.__post_fix_buffer.content())
            self.__body = self.__buffer.getvalue()
            self.__buffer.close()
            self.__buffer = None
        return self.__body

    def close(self):
        """Must be invoked after this request is no longer needed.  You may not add events or invoke get_payload
        after this call.
        """
        self.__body = None
        self.__buffer = None

    def increment_timing_data(self, **key_values):
        """Increments the timing data kept as part of this data structure to help diagnosis performance issues.

        The arguments should be key/value pairs where the keys name some sort of timing component and the value
        by which to increment the count for that timing component.

        If this is the first time a timing component is being incremented, the initial value is set to zero.
        """
        for key, value in six.iteritems(key_values):
            if key in self.__timing_data:
                amount = self.__timing_data[key]
            else:
                amount = 0.0
            amount += value
            self.__timing_data[key] = amount

    def get_timing_data(self):
        """Serializes all of the timing data that has been collected via ``increment_timing_data``.

        @return: A string of the key/value pairs for all timing data.
        @rtype: str
        """
        output_buffer = StringIO()
        first_time = True

        for key, value in six.iteritems(self.__timing_data):
            if not first_time:
                output_buffer.write(" ")
            else:
                first_time = False
            output_buffer.write(key)
            output_buffer.write("=")
            output_buffer.write(str(value))

        return output_buffer.getvalue()

    def __get_valid_timestamp(self, timestamp=None):
        """
        Gets a timestamp in nanoseconds since the Epoch, ensuring that the result is at least 1 nanosecond
        greater than previously returned results.
        @param timestamp: A timestamp to validate.  If it is greater than the result of a previous call the value will
                          be returned with no changes.  If less than the result of a previous call the result will
                          be 1 nanosecond greater than the previous result.
                          If None, time.time() is used for the value of timestamp.
        @return: The next timestamp to use for events.  This is guaranteed to be monotonically increasing.
        @rtype: long
        """
        global __last_time_stamp__

        if timestamp is None:
            timestamp = int(time.time() * 1000000000)

        if __last_time_stamp__ is not None and timestamp <= __last_time_stamp__:
            timestamp = __last_time_stamp__ + 1
        __last_time_stamp__ = timestamp

        return timestamp

    @property
    def total_events(self):
        """Returns the total number of events that will be sent in this batch."""
        return self.__events_added

    def position(self):
        """Returns a position such that if it is passed to 'set_position', all events added since this method was
        invoked are removed."""

        return AddEventsRequest.Position(
            self.__events_added, self.__buffer.tell(), self.__post_fix_buffer.position
        )

    def set_position(self, position):
        """Reverts this object to only contain the events contained by the object when position was invoked to
        get the passed in position.

        @param position: The position token representing the previous state.
        """
        self.__events_added = position.events_added
        # 2->TODO: io._IOBase does set new position after truncate, need to do seek explicitly.
        self.__buffer.truncate(position.buffer_size)
        self.__post_fix_buffer.set_position(position.postfix_buffer_position)

        # reset previously seen sequence id and numbers
        self.__event_sequencer.reset()

    class Position(object):
        """Represents a position in the added events.
        """

        def __init__(self, events_added, buffer_size, postfix_buffer_position):
            self.events_added = events_added
            self.buffer_size = buffer_size
            self.postfix_buffer_position = postfix_buffer_position


# This is used down below by PostFixBuffer.
def _calculate_per_thread_extra_bytes():
    """Calculates how many extra bytes are added to the serialized form of the threads JSON array
    when adding a new thread, excluding the bytes for serializing the thread id and name themselves.

    This is used below by the PostFixBuffer abstraction to help calculate the number of bytes the serialized form
    of the PostFixBuffer will take, without having to actually serialize it.  It was found that doing the heavy
    weight process of serializing it over and over again to just get the size was eating too much CPU.

    @return: An array of two int entries.  The first entry is how many extra bytes are added when adding the
        first thread to the threads JSON array and the second is how many extra bytes are added for all subsequent
        threads.  (The number differs by at least one due to the need for a comma to be inserted).
    @rtype: [int]
    """
    # An array of the number of bytes used to serialize the array when there are N threads in it (where N is the
    # index into size_by_entries).
    sizes_by_entries = []

    # Calculate sizes_by_entries by actually serializing each case.
    threads = []
    test_string = "A"
    for i in range(3):
        sizes_by_entries.append(len(scalyr_util.json_encode(threads)))

        # Add in another thread for the next round through the loop.
        threads.append({"id": test_string, "name": test_string})

    # Now go back and calculate the deltas between the different cases.  We have to remember to subtract
    # out the length due to the id and name strings.

    test_string_len = len(scalyr_util.json_encode(test_string))
    result = []
    for i in range(1, 3):
        result.append(
            sizes_by_entries[i] - sizes_by_entries[i - 1] - 2 * test_string_len
        )

    return result


def _calculate_per_log_extra_bytes():
    """Calculates how many extra bytes are added to the serialized form of the threads JSON array
    when adding a new thread, excluding the bytes for serializing the thread id and name themselves.

    This is used below by the PostFixBuffer abstraction to help calculate the number of bytes the serialized form
    of the PostFixBuffer will take, without having to actually serialize it.  It was found that doing the heavy
    weight process of serializing it over and over again to just get the size was eating too much CPU.

    @return: An array of two int entries.  The first entry is how many extra bytes are added when adding the
        first thread to the threads JSON array and the second is how many extra bytes are added for all subsequent
        threads.  (The number differs by at least one due to the need for a comma to be inserted).
    @rtype: [int]
    """
    # An array of the number of bytes used to serialize the array when there are N threads in it (where N is the
    # index into size_by_entries).
    sizes_by_entries = []

    # Calculate sizes_by_entries by actually serializing each case.
    logs = []
    test_string = "A"
    test_dict = {}
    for i in range(3):
        sizes_by_entries.append(len(scalyr_util.json_encode(logs)))

        # Add in another thread for the next round through the loop.
        logs.append({"id": test_string, "attrs": test_dict})

    # Now go back and calculate the deltas between the different cases.  We have to remember to subtract
    # out the length due to the id and name strings.

    test_string_len = len(scalyr_util.json_encode(test_string))
    test_dict_len = len(scalyr_util.json_encode(test_dict))
    result = []
    for i in range(1, 3):
        result.append(
            sizes_by_entries[i]
            - sizes_by_entries[i - 1]
            - (test_string_len + test_dict_len)
        )

    return result


class PostFixBuffer(object):
    # 2->TODO this is binary buffer. Make it work only with binary data.
    """Buffer for the items that must be written after the events JSON array, which typically means
    the client timestamp and the threads JSON array.

    This abstraction has optimizations in place to more efficiency keep track of the number of bytes the
    that will be used by the serialized form.

    Additionally, the buffer can be reset to a previous position.
    """

    def __init__(self, format_string, disable_logfile_addevents_format=False):
        """Initializes the buffer.

        @param format_string: The format for the buffer.  The output of this buffer will be this format string
            with the keywords THREADS and TIMESTAMP replaced with the json serialized form of the threads
            JSON array and the timestamp.
        @type format_string: str
        """
        # Make sure the keywords are used in the format string.
        assert "THREADS" in format_string
        assert "TIMESTAMP" in format_string
        if not disable_logfile_addevents_format:
            assert "LOGS" in format_string

        self.__disable_logfile_addevents_format = disable_logfile_addevents_format

        # The entries added to include in the logs JSON array in the request.
        self.__logs = []
        # The entries added to include in the threads JSON array in the request.
        self.__threads = []
        # The timestamp to include in the output.
        self.__client_timestamp = 0
        self.__format = format_string
        self.__current_size = len(self.content())

    # Static variable holding the number of extra bytes to add in when calculating the new size due to adding in
    # a new thread entry (beyond just the bytes due to the serialized thread id and thread name themselves).
    # This will have two entries.  See above for a better description.
    __per_thread_extra_bytes = _calculate_per_thread_extra_bytes()
    __per_log_extra_bytes = _calculate_per_log_extra_bytes()

    @property
    def length(self):
        """The number of bytes the serialized buffer will take.

        @return: The number of bytes
        @rtype: int
        """
        return self.__current_size

    def content(self, cache_size=True):
        """Serialize all the information for the post fix and return it.

        @param cache_size: Used for testing purposes.  Can be used to turn off a slop factor that will automatically
            fix differences between the calculated size and the actual size.  We turn this off for testing to make
            sure we catch these errors.
        @type cache_size: bool

        @return: The post fix to include at the end of the AddEventsRequest.
        @rtype: str
        """
        result = self.__format
        if not self.__disable_logfile_addevents_format:
            result = result.replace("LOGS", scalyr_util.json_encode(self.__logs))
        result = result.replace("TIMESTAMP", str(self.__client_timestamp))
        result = result.replace("THREADS", scalyr_util.json_encode(self.__threads))

        # As an extra extra precaution, we update the current_size to be what it actually turned out to be.  We could
        # assert here to make sure it's always equal (it should be) but we don't want errors to cause issues for
        # customers.  Due to the way AddRequest uses this abstraction, we really really need to make sure
        # the length() returns the correct result after content() was invoked, so we add in this measure to be safe.
        if cache_size:
            self.__current_size = len(result)
        return result

    def set_client_timestamp(self, timestamp, fail_if_buffer_exceeds=None):
        """Updates the client timestamp that will be included in the post fix.

        @param timestamp: The timestamp.
        @param fail_if_buffer_exceeds: The maximum number of bytes that can be used by the post fix when serialized.
            If this is not None, and the size will exceed this amount when the timestamp is changed, then the
            timestamp is not changed and False is returned.

        @type timestamp: int|float
        @type fail_if_buffer_exceeds: None|int

        @return: True if the thread was added (can only return False if fail_if_buffer_exceeds is not None)
        @rtype: bool
        """
        new_timestamp = int(timestamp)
        size_difference = len(str(new_timestamp)) - len(str(self.__client_timestamp))

        if (
            fail_if_buffer_exceeds is not None
            and self.__current_size + size_difference > fail_if_buffer_exceeds
        ):
            return False

        self.__current_size += size_difference
        self.__client_timestamp = new_timestamp
        return True

    def add_log_and_thread_entry(
        self, thread_id, thread_name, log_attrs, fail_if_buffer_exceeds=None
    ):
        # 2->TODO: Make it work with binary.
        """Adds in a new thread entry that will be included in the post fix.


        @param thread_id: The id of the thread.
        @param thread_name: The name of the thread.
        @param log_attrs: Log static attributes.
        @param fail_if_buffer_exceeds: The maximum number of bytes that can be used by the post fix when serialized.
            If this is not None, and the size will exceed this amount when the thread entry is added, then the
            thread is not added and False is returned.

        @type thread_id: str
        @type thread_name: str
        @type log_attrs: dict
        @type fail_if_buffer_exceeds: None|int

        @return: True if the thread was added (can only return False if fail_if_buffer_exceeds is not None)
        @rtype: bool
        """
        # Calculate the size difference.  It is at least the size of taken by the serialized strings.
        size_difference = len(scalyr_util.json_encode(thread_name)) + len(
            scalyr_util.json_encode(thread_id)
        )
        if not self.__disable_logfile_addevents_format:
            size_difference += len(scalyr_util.json_encode(log_attrs)) + len(
                scalyr_util.json_encode(thread_id)
            )

        # Use the __per_thread_extra_bytes to calculate the additional bytes that will be consumed by serializing
        # the JSON object containing the thread id and name.  The number of extra bytes depends on whether or not
        # there is already an entry in the JSON array, so take that into consideration.
        num_threads = len(self.__threads)
        if num_threads < 1:
            size_difference += PostFixBuffer.__per_thread_extra_bytes[0]
            if not self.__disable_logfile_addevents_format:
                size_difference += PostFixBuffer.__per_log_extra_bytes[0]
        else:
            size_difference += PostFixBuffer.__per_thread_extra_bytes[1]
            if not self.__disable_logfile_addevents_format:
                size_difference += PostFixBuffer.__per_log_extra_bytes[1]

        if (
            fail_if_buffer_exceeds is not None
            and self.__current_size + size_difference > fail_if_buffer_exceeds
        ):
            return False

        self.__current_size += size_difference
        self.__threads.append({"id": thread_id, "name": thread_name})
        if not self.__disable_logfile_addevents_format:
            self.__logs.append({"id": thread_id, "attrs": log_attrs})
        return True

    @property
    def position(self):
        """Returns the current `position` for this buffer.

        This can be used to reset the buffer to a state before new thread entries were added or timestamps were set.

        @return: The position object.
        """
        # We store the information just as three entries in an array because we are lazy.
        return [self.__current_size, self.__client_timestamp, len(self.__threads)]

    def set_position(self, position):
        """Resets the buffer to a previous state.

        The contents of the thread JSON array and the client timestamp will be reset to whatever it was when
        `position` was invoked.

        @param position: The position to reset the buffer state to.
        """
        # The position value should by an array with three entries: the size, the client timestamp, and the number
        # of threads.  Since threads are always added one after another, it is sufficient just to truncate back to that
        # previous length. Logs are also added one after another and only at the same time as a thread is added,
        # meaning this same check will also find what position to truncate the logs to.
        self.__current_size = position[0]
        self.__client_timestamp = position[1]
        assert len(self.__threads) >= position[2]
        if position[2] < len(self.__threads):
            self.__threads = self.__threads[0 : position[2]]
            if not self.__disable_logfile_addevents_format:
                self.__logs = self.__logs[0 : position[2]]


class Event(object):
    """Encapsulates a single event that will be included in an ``AddEventsRequest``.

    This abstraction has many optimizations to improve serialization time.
    """

    def __init__(
        self,
        thread_id=None,
        attrs=None,
        base=None,
        disable_logfile_addevents_format=False,
    ):
        """Creates an instance of an event to include in an AddEventsRequest.

        This constructor has two ways of being used.

        First, specifying the thread_id and attributes that will apply to the event.  The attributes typically only
        include the attributes for the log file that the event belongs to. You then must set the per-log line
        attributes (such as timestamp and message) using the setters provided below.

        The second form is to create an event based on the copy of an already existing ``Event`` instance.  This
        decreases overall serialization time because the ``attrs`` and ``thread_id`` field's serialization is only
        performed once across all for the original copy and shared to all derived copies.

        This is meant to really optimize the case where we create one base ``Event`` object for each log file that
        we are uploading (specifying that log's thread id and attributes in the constructor).  Then, every time
        we upload a log line for that log, we copy the base ``Event`` instance and then set the per-log line
        attributes using the provided setters.

        @param thread_id:  Used if not specifying ``base``.  The thread id for the event.
        @param attrs:  Used if not specifying ``base``.  The attributes for the event, excluding any attributes
            that can be set via the provided setters.  If you include one of those attributes in ``attrs``, the
            resulting behavior is undefined.
        @param base:  Used if not specifying ``thread_id`` or ``attrs``.  The instance of ``Event`` to copy to
            create this instance.  Only the original ``thread_id`` and ``attrs`` that was passed into ``base``
            are copied.  Anything set using the provided ``setters`` will not be used.

        @type thread_id: str
        @type attrs: dict
        @type base: Event
        """
        # When we serialize this event object in an AddEventsRequest, it will have the following fields, in this
        # form:
        #   {
        #      thread_id: "234234",         // str, the thread id for the log.
        #      attrs: {
        #         <log attributes>          // the keys,values for all attributes for this log.
        #         message: "Log content",   // str, the log line content.
        #         rate: 0.8,                // float, if this is a subsampled line, the rate at each it was selected.
        #      },
        #      ts: "123123123",   // <str, the timestamp for the log line>
        #      si: "123123",      //<str, the sequence identifier>
        #      sn: 10,            // <int, the sequence number -- not provided if sd is provided>
        #      sd: 1,             // <int, the sequence number delta -- provided instead of sn>
        #   }
        #
        # So, we can pre-serialize the first part of the message based on thread_id and attrs, and keep a copy of
        # that to then serialize the rest of the per-log line fields for later.
        #
        # The serialization_base (this pre-serialization) will look like:
        #
        #   {
        #      thread_id: "234234",         // str, the thread id for the log.
        #      attrs: {
        #         <log attributes>          // the keys,values for all attributes for this log.
        #         message:
        #
        # Note, we put in the ``message`` field name, so the next thing we have to serialize is the log line content.
        # We also then have to close off the attrs object, and eventually the overall object to finish the
        # serialization.

        # We only stash a copy of attrs for debugging/testing purposes.  We really will just serialize it into
        # __serialization_base.
        self.__log_id = None
        if attrs is not None:
            self.__attrs = dict(attrs)
        else:
            self.__attrs = dict()
        self.__disable_logfile_addevents_format = disable_logfile_addevents_format
        if (attrs is not None or thread_id is not None) and base is not None:
            raise Exception("Cannot use both attrs/thread_id and base")

        self.__thread_id = None

        # Used to get attributes from the parent (such as the logfile attributes) for this event.
        self.__parent_event = None
        if base is not None:
            # We are creating an event that is a copy of an existing one.  Re-use the serialization base to capture
            # the per-log file attributes.
            self.__parent_event = base
            self.__serialization_base = base.__serialization_base
            self.__thread_id = base.__thread_id
            self.__disable_logfile_addevents_format = (
                base.__disable_logfile_addevents_format
            )
        else:
            self.__set_attributes(thread_id, self.__attrs)

        # The typical per-event fields.  Note, all of the fields below are stored as strings, in the serialized
        # forms for their event fields EXCEPT message.  For example, since ``sequence_id`` should be a string on the
        # json object, the __sequence_id field will begin with a double quote.  HOWEVER, message (for optimization
        # purposes) is not pre-serialized and will not be blackslashed escaped/quoted before being added to the
        # output buffer.
        self.__message = None
        self.__timestamp = None
        self.__sequence_id = None
        self.__sequence_number = None
        self.__sequence_number_delta = None
        self.__sampling_rate = None
        # Whether or not any of the non-fast path fields were included.  The fast fields are message, timestamp, snd.
        self.__has_non_optimal_fields = False
        self.__num_optimal_fields = 0

    def __set_attributes(self, thread_id, attributes):
        """ Set the attributes and thread id of an Event.
        """
        self.__thread_id = thread_id
        self.__attrs = attributes
        attributes_to_serialize = self.__get_attributes_to_serialize()
        # A new event.  We have to create the serialization base using provided information/
        # 2->TODO: use BytesIO, make all written data - binary.
        tmp_buffer = StringIO()
        # Open base for the event object.
        tmp_buffer.write("{")
        if thread_id is not None:
            tmp_buffer.write("thread:")
            tmp_buffer.write(scalyr_util.json_encode(thread_id))
            tmp_buffer.write(", ")
            if not self.__disable_logfile_addevents_format:
                tmp_buffer.write("log:")
                tmp_buffer.write(scalyr_util.json_encode(thread_id))
                tmp_buffer.write(", ")
        if attributes_to_serialize:
            tmp_buffer.write("attrs:")
            tmp_buffer.write(scalyr_util.json_encode(attributes))
            _rewind_past_close_curly(tmp_buffer)
            tmp_buffer.write(",")
        else:
            tmp_buffer.write("attrs:{")

        # Add the message field into the json object.
        tmp_buffer.write("message:")

        self.__serialization_base = tmp_buffer.getvalue()

    def __get_attributes_to_serialize(self):
        """Return the attributes that should be included in the serialization for this specific event.
        This does not include attributes from its parent if using the logfile_addevents_format, and does not include
        attributes from this event that already exist in the parent with the same value.
        """
<<<<<<< HEAD
=======

>>>>>>> 4546dd1e
        result = dict()
        if self.__disable_logfile_addevents_format:
            if self.__parent_event:
                result = dict(self.__parent_event.__attrs)
            if self.__attrs:
                result.update(self.__attrs)
        else:
            if self.__parent_event:
                for key in self.__attrs:
                    if (
                        key not in self.__parent_event.__attrs
                        or self.__parent_event.__attrs[key] != self.__attrs[key]
                    ):
                        result[key] = self.__attrs[key]
            else:
                result = self.__attrs
        return result

    def add_attributes(self, attributes, overwrite_existing=False):
        """ Adds items attributes to __attrs if the __parent_event doesn't
        already have those attributes set.

        If overwrite_existing is False an attribute will not be added if the key already exists in __attrs.
        """
        if attributes:
            attributes = dict(attributes)

        changed = False
<<<<<<< HEAD
        for key, value in six.iteritems(attributes):
=======
        for key, value in attributes.iteritems():
>>>>>>> 4546dd1e
            if key not in self.__attrs or overwrite_existing:
                changed = True
                self.__attrs[key] = value

        if changed:
            self.__set_attributes(self.__thread_id, self.__attrs)

    @property
    def attrs(self):
        """
        @return: The attributes object and its parent event. If both have the same attribute key the parent's will be
        overwritten by this event's.
        @rtype: dict
        """
        result = dict()
        if self.__parent_event and self.__parent_event.__attrs:
            result = dict(self.__parent_event.__attrs)
        if self.__attrs:
            result.update(self.__attrs)
        return result

    def set_message(self, message):
        """Sets the message field for the attributes for this event.

        @param message:  The message content.
        @type message: str
        @return:  This object.
        @rtype: Event
        """
        if self.__message is None and message is not None:
            self.__num_optimal_fields += 1
        if message is six.text_type:
            self.__message = message.encode("utf-8")
        else:
            self.__message = message
        return self

    @property
    def message(self):
        """Used only for testing.
        @return:  The message content
        @rtype: str
        """
        return self.__message

    def set_timestamp(self, timestamp):
        """Sets the timestamp field for the attributes for this event.

        @param timestamp:  The timestamp, in nanoseconds past epoch.
        @type timestamp: long
        @return:  This object.
        @rtype: Event
        """
        # The timestamp field is serialized as a string to get around overflow issues, so put it in string form now.
        if self.__timestamp is None and timestamp is not None:
            self.__num_optimal_fields += 1
        self.__timestamp = '"%s"' % str(timestamp)
        return self

    @property
    def timestamp(self):
        """Used only for testing.

        @return: the timestamp for the event.
        @rtype: long
        """
        # We have to cut off the quotes we surrounded the field with when we serialized it.
        if self.__timestamp is not None:
            return int(self.__timestamp[1:-1])
        else:
            return None

    @property
    def log_id(self):
        return self.__log_id

    def set_sequence_id(self, sequence_id):
        """Sets the sequence id for the event.  If this is not invoked, no sequence id will be included
        in the serialized event.  (Which is an optimization that can be used if the sequence id is the same
        as the last serialized event's).

        @param sequence_id:  The unique id for the sequence this event belongs.  This must be globally unique and
            usually tied to a single log file.  Generally, use UUID here.
        @type sequence_id: long
        @return:  This object.
        @rtype: Event
        """
        # This is serialized as a string to get around overflow issues, so put in a string now.
        self.__sequence_id = '"%s"' % str(sequence_id)
        self.__has_non_optimal_fields = True
        return self

    @property
    def sequence_id(self):
        """Used for testing purposes only
        @return:  The sequence id or None if not set.
        @rtype: str
        """
        # We have to cut off the quotes we surrounded the field with when we serialized it.
        if self.__sequence_id is not None:
            return self.__sequence_id[1:-1]
        self.__has_non_optimal_fields = True
        return None

    def set_sequence_number(self, sequence_number):
        """Sets the sequence number for the event.  If this is not invoked, no sequence number will be included
        in the serialized event.  (Which is an optimization that can be used if the sequence id is the same
        as the last serialized event's and you use ``sequence_number_delta`` instead to specify the delta between
        this events sequence number and the last one.).

        @param sequence_number:  The sequence number for the event.
        @type sequence_number: long
        @return:  This object.
        @rtype: Event
        """
        self.__has_non_optimal_fields = True
        # It is serialized as a number, so just a toString is called for.
        self.__sequence_number = str(sequence_number)
        return self

    @property
    def sequence_number(self):
        """Used for testing purposes only.
        @return: The sequence number or None if not set.
        @rtype: long
        """
        # We have to convert it back to a number.
        if self.__sequence_number is not None:
            return int(self.__sequence_number)
        else:
            return None

    def set_sequence_number_delta(self, sequence_number_delta):
        """Sets the sequence number delta for the event.  If this is not invoked, no sequence number delta will be
        included in the serialized event.  (Which is what you should do if you specify a ``sequence_number`` instead).

        @param sequence_number_delta:  The delta between the last sequence number of the one for this event.
        @type sequence_number_delta: long
        @return:  This object.
        @rtype: Event
        """
        # It is serialized as a number, so just a toString is called for.
        if self.__sequence_number_delta is None and sequence_number_delta is not None:
            self.__num_optimal_fields += 1
        self.__sequence_number_delta = str(sequence_number_delta)
        return self

    @property
    def sequence_number_delta(self):
        """Uses for testing purposes only.
        @return:  The sequence number delta if set or None.
        @rtype: long
        """
        # We have to convert it back to a number.
        if self.__sequence_number_delta is not None:
            return int(self.__sequence_number_delta)
        else:
            return None

    def set_sampling_rate(self, rate):
        """Sets the sampling rate field for this event.

        @param rate The rate
        @type rate float
        @return:  This object.
        @rtype: Event
        """
        self.__has_non_optimal_fields = True
        self.__sampling_rate = str(rate)
        return self

    def serialize(self, output_buffer):
        """Serialize the event into ``output_buffer``.

        @param output_buffer: The buffer to serialize to.
        # 2->TODO: output_buffer needs to be BytesIO
        @type output_buffer: StringIO
        """
        output_buffer.write(self.__serialization_base)
        # Use a special serialization format for message so that we don't have to send CPU time escaping it.  This
        # is just a length prefixed format understood by Scalyr servers.
        scalyr_util.json_scalyr_encode_length_prefixed_string(
            self.__message, output_buffer
        )

        # We fast path the very common case of just a timestamp and sequence delta fields.
        if not self.__has_non_optimal_fields and self.__num_optimal_fields == 3:
            output_buffer.write("}")
            output_buffer.write(",sd:")
            output_buffer.write(self.__sequence_number_delta)
            output_buffer.write(",ts:")
            output_buffer.write(self.__timestamp)
        else:
            self.__write_field_if_not_none(
                ",sample_rate:", self.__sampling_rate, output_buffer
            )
            # close off attrs object.
            output_buffer.write("}")

            self.__write_field_if_not_none(",ts:", self.__timestamp, output_buffer)
            self.__write_field_if_not_none(",si:", self.__sequence_id, output_buffer)
            self.__write_field_if_not_none(
                ",sn:", self.__sequence_number, output_buffer
            )
            self.__write_field_if_not_none(
                ",sd:", self.__sequence_number_delta, output_buffer
            )
        # close off the event object.
        output_buffer.write("}")

    def __write_field_if_not_none(self, field_name, field_value, output_buffer):
        """If the specified field value is not None, then emit the field name and the value to the output buffer.

        @param field_name: The text to emit before the value.
        @param field_value: The value to emit.
        @param output_buffer: The buffer to serialize to.

        @type field_name: str
        @type field_value: str or None
        @type output_buffer: StringIO
        """
        # [start of 2->TODO]
        # BytesIO type needed. filed_name and field_value should be passed as binary.
        # In other case, we should convert them here.
        # [end of 2->TOD0]
        if field_value is not None:
            output_buffer.write(field_name)
            output_buffer.write(field_value)


def _rewind_past_close_curly(output_buffer):
    """A utility function for rewinding a buffer that had a JSON object emitted to it.  It rewinds past the
    last closing curly brace in the buffer, and then also erases the last non-whitespace character after that
    if it is a comma (which shouldn't happen in practice).  This is meant to prepare the buffer for emitting
    new fields into the JSON object's serialization.

    @param output_buffer:  The buffer to rewind.
    @type output_buffer: StringO
    """
    # 2->TODO make binary literals.
    # Now go back and find the last '}' and delete it so that we can open up the JSON again.
    location = output_buffer.tell()
    while location > 0:
        location -= 1
        output_buffer.seek(location)
        if output_buffer.read(1) == "}":
            break

    # Now look for the first non-white character.  We need to add in a comma after it.
    last_char = None
    while location > 0:
        location -= 1
        output_buffer.seek(location)
        last_char = output_buffer.read(1)
        if not last_char.isspace():
            break

    # If the character happened to a comma, back up over that since we want to write our own comma.
    if location > 0 and last_char == ",":
        location -= 1

    if location < 0:
        raise Exception(
            'Could not locate trailing "}" and non-whitespace in JSON serialization'
        )

    # Now chop off everything after the character at the location.
    location += 1
    output_buffer.seek(location)
    output_buffer.truncate()


# The last timestamp used for any event uploaded to the server.  We need to guarantee that this is monotonically
# increasing so we track it in a global var.
__last_time_stamp__ = None


def _set_last_timestamp(val):
    """
    exposed for testing
    """
    global __last_time_stamp__
    __last_time_stamp__ = val


def create_connection_helper(host, port, timeout=None, source_address=None):
    """Creates and returns a socket connecting to host:port with the specified timeout.

    @param host: The host to connect to.
    @param port: The port to connect to.
    @param timeout: The timeout in seconds to use for all blocking operations on the socket.
    @param source_address: The source address, or None.

    @return: The connected socket
    """
    # This method was copied from Python 2.7's socket.create_connection.
    err = None
    for res in socket.getaddrinfo(host, port, 0, socket.SOCK_STREAM):
        af, socktype, proto, canonname, sa = res
        sock = None
        try:
            sock = socket.socket(af, socktype, proto)
            if timeout is not None:
                sock.settimeout(timeout)
            if source_address is not None:
                sock.bind(source_address)
            sock.connect(sa)
            return sock

        except socket.error as _:
            err = _
            if sock is not None:
                sock.close()

    if err is not None:
        raise err
    else:
        raise socket.error("getaddrinfo returns an empty list")<|MERGE_RESOLUTION|>--- conflicted
+++ resolved
@@ -1545,10 +1545,6 @@
         This does not include attributes from its parent if using the logfile_addevents_format, and does not include
         attributes from this event that already exist in the parent with the same value.
         """
-<<<<<<< HEAD
-=======
-
->>>>>>> 4546dd1e
         result = dict()
         if self.__disable_logfile_addevents_format:
             if self.__parent_event:
@@ -1577,11 +1573,7 @@
             attributes = dict(attributes)
 
         changed = False
-<<<<<<< HEAD
-        for key, value in six.iteritems(attributes):
-=======
         for key, value in attributes.iteritems():
->>>>>>> 4546dd1e
             if key not in self.__attrs or overwrite_existing:
                 changed = True
                 self.__attrs[key] = value
